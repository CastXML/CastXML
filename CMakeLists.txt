#=============================================================================
# Copyright Kitware, Inc.
#
# Licensed under the Apache License, Version 2.0 (the "License");
# you may not use this file except in compliance with the License.
# You may obtain a copy of the License at
#
#     http://www.apache.org/licenses/LICENSE-2.0
#
# Unless required by applicable law or agreed to in writing, software
# distributed under the License is distributed on an "AS IS" BASIS,
# WITHOUT WARRANTIES OR CONDITIONS OF ANY KIND, either express or implied.
# See the License for the specific language governing permissions and
# limitations under the License.
#=============================================================================
cmake_minimum_required(VERSION 2.8.5)
project(CastXML)

include(src/Version.cmake)

include(CTest)

# Build tree locations.
set(CMAKE_RUNTIME_OUTPUT_DIRECTORY "${CastXML_BINARY_DIR}/bin")
set(CMAKE_LIBRARY_OUTPUT_DIRECTORY "${CastXML_BINARY_DIR}/lib")
set(CMAKE_ARCHIVE_OUTPUT_DIRECTORY "${CastXML_BINARY_DIR}/lib")

# Install tree locations.
if(NOT CastXML_INSTALL_RUNTIME_DIR)
  set(CastXML_INSTALL_RUNTIME_DIR bin)
endif()
if(NOT CastXML_INSTALL_DATA_DIR)
  set(CastXML_INSTALL_DATA_DIR share/castxml)
endif()
if(NOT CastXML_INSTALL_DOC_DIR)
<<<<<<< HEAD
  if (${CMAKE_SYSTEM_NAME} MATCHES "Linux")
    set(CastXML_INSTALL_DOC_DIR share/doc/castxml)
  else()
    set(CastXML_INSTALL_DOC_DIR doc/castxml)
  endif()
=======
  set(CastXML_INSTALL_DOC_DIR share/doc/castxml)
>>>>>>> fc71eb98
endif()
if(NOT CastXML_INSTALL_MAN_DIR)
  set(CastXML_INSTALL_MAN_DIR man)
endif()

if(CMAKE_CXX_COMPILER_ID MATCHES "GNU|Clang")
  if(NOT LLVM_ENABLE_EH)
    set(CMAKE_CXX_FLAGS "${CMAKE_CXX_FLAGS} -fno-exceptions")
  endif()
  if(NOT LLVM_ENABLE_RTTI)
    set(CMAKE_CXX_FLAGS "${CMAKE_CXX_FLAGS} -fno-rtti")
  endif()
  if(CYGWIN OR MINGW)
    # Use GNU extensions on Windows as LLVM upstream does.
    set(std_cxx11 "-std=gnu++11")
  else()
    set(std_cxx11 "-std=c++11")
  endif()
  set(CMAKE_CXX_FLAGS "${CMAKE_CXX_FLAGS} ${std_cxx11}")
endif()

set(KWSYS_NAMESPACE cxsys)
set(KWSYS_USE_Process 1)
set(KWSYS_HEADER_ROOT ${CastXML_BINARY_DIR}/src)
add_subdirectory(src/kwsys)
include_directories(${KWSYS_HEADER_ROOT})

find_package(LLVM REQUIRED)

if(DEFINED LLVM_BUILD_BINARY_DIR)
  message(FATAL_ERROR
    "LLVM_DIR refers to a LLVM/Clang build directory:\n"
    "  ${LLVM_DIR}\n"
    "CastXML must be built against a LLVM/Clang install tree as "
    "specified in\n"
    "  ${CastXML_SOURCE_DIR}/README.rst")
endif()

add_definitions(${LLVM_DEFINITIONS})
include_directories(${LLVM_INCLUDE_DIRS})
link_directories(${LLVM_LIBRARY_DIRS})
if(NOT DEFINED LLVM_VERSION_PATCH)
  set(LLVM_VERSION_PATCH 0)
endif()

set(CLANG_RESOURCE_DIR "" CACHE PATH "Clang resource directory")
if(NOT CLANG_RESOURCE_DIR)
  set(v ${LLVM_VERSION_MAJOR}.${LLVM_VERSION_MINOR}.${LLVM_VERSION_PATCH})
  set(tried "")
  foreach(d ${LLVM_LIBRARY_DIRS})
    if(IS_DIRECTORY "${d}/clang/${v}/include")
      set(CLANG_RESOURCE_DIR ${d}/clang/${v})
      break()
    endif()
    set(tried "${tried}\n  ${d}/clang/${v}")
  endforeach()
  if(NOT CLANG_RESOURCE_DIR)
    if(tried)
      set(tried "  Tried:${tried}")
    endif()
    message(FATAL_ERROR "Could not find CLANG_RESOURCE_DIR.${tried}"
      "\n"
      "Please set CLANG_RESOURCE_DIR to the Clang SDK directory containing "
      "\"include/stddef.h\", typically of the form \"<prefix>/lib/clang/${v}\"."
      )
  endif()
  unset(tried)
endif()

install(DIRECTORY ${CLANG_RESOURCE_DIR}/include
  DESTINATION "${CastXML_INSTALL_DATA_DIR}/clang"
  )

add_subdirectory(src)

if(BUILD_TESTING)
  add_subdirectory(test)
endif()

add_subdirectory(doc)

install(DIRECTORY share/castxml/ DESTINATION "${CastXML_INSTALL_DATA_DIR}")

install(FILES
  "LICENSE"
  "NOTICE"
  DESTINATION "${CastXML_INSTALL_DOC_DIR}"
  )<|MERGE_RESOLUTION|>--- conflicted
+++ resolved
@@ -33,15 +33,7 @@
   set(CastXML_INSTALL_DATA_DIR share/castxml)
 endif()
 if(NOT CastXML_INSTALL_DOC_DIR)
-<<<<<<< HEAD
-  if (${CMAKE_SYSTEM_NAME} MATCHES "Linux")
-    set(CastXML_INSTALL_DOC_DIR share/doc/castxml)
-  else()
-    set(CastXML_INSTALL_DOC_DIR doc/castxml)
-  endif()
-=======
   set(CastXML_INSTALL_DOC_DIR share/doc/castxml)
->>>>>>> fc71eb98
 endif()
 if(NOT CastXML_INSTALL_MAN_DIR)
   set(CastXML_INSTALL_MAN_DIR man)
